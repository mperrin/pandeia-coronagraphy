--- conflicted
+++ resolved
@@ -89,10 +89,6 @@
     '''
     if options.on_the_fly_PSFs:
         pandeia.engine.psf_library.PSFLibrary.get_psf = get_psf_cache_wrapper
-<<<<<<< HEAD
-        pandeia.engine.psf_library.PSFLibrary.associate_offset_to_source = associate_offset_to_source #Added function
-=======
->>>>>>> 456d8a30
     else:
         pandeia.engine.psf_library.PSFLibrary.get_psf = pandeia_get_psf
         pandeia.engine.psf_library.PSFLibrary.associate_offset_to_source = pandeia_associate_offset_to_source #Original pandeia function
@@ -112,25 +108,6 @@
     np.random.seed(None) 
 
     return results
-
-<<<<<<< HEAD
-def associate_offset_to_source(self, sources, instrument, aperture_name):
-    '''
-    Added azimuth information for use with webbpsf. Pandeia currently does not calculate 
-    the PA and assumes azimuthal symmetry resulting in incorrect calculations when using 
-    the bar coronagraph. 
-    '''
-    psf_offsets = self.get_offsets(instrument, aperture_name)
-    psf_associations = []
-    for source in sources:
-        # Currently, we only associate radius, not angle.   
-        source_offset_radius = np.sqrt(source.position['x_offset']**2. + source.position['y_offset']**2.)
-        source_offset_azimuth = 360*(np.pi+np.arctan2(source.position['x_offset'],source.position['y_offset']))/2/np.pi
-        psf_associations.append((source_offset_radius,source_offset_azimuth))
-
-    return psf_associations
-=======
->>>>>>> 456d8a30
 
 def get_psf_cache_wrapper(self,*args,**kwargs):
     '''
